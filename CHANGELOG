<<<<<<< HEAD
PySCF 1.7.0 (2019-?-?)
----------------------
* Added
  - k-CCSD density matrix
  - k-CCSD(T) with core frozen
  - sgX method (a pseudo-spectral method like COSX)
  - Hooks pre_kernel and post_kernel in SCF driver
  - Left IP/EA-CCSD for molecular code
  - EOM-IP/EA-KCCSD, EOM-IP/EA-KRCCSD
  - Methods EOM-IP/EA-KCCSD(T) T*(a), EOM-IP/EA-KRCCSD(T) T*(a)
  - kEOM-IP/EA-CCSD*
  - KUMP2
  - KCCSD function spatial2spin that transforms amplitudes in spatial orbital to
    that in spin-orbital
  - DOCI solver, DOCI-CASCI, and DOCI-CASSCf
  - Support of RSH functionals in DF and sgX methods
  - Add RSH functionals for all PBC DFT methods
  - Semiempirical method MINDO/3
* Improved
  - Optimized regular get_j and density-fitting get_j
  - Faster k-CCSD(T)
  - Davidson diagonalization for multi-roots
  - memory usage in CCSD
  - Molecular orientation does not need to be changed when symmetry is enabled
* Bugfix
  - Carbon ANO data
  - Initial guess for EOM-KCCSD
  - state-averge CASSCF analytical nuclear gradietns
  - ddCOSMO self-consistency (as fast solvent) for post-SCF methods
  - range-separation paramter omega customization in RSH functionals
=======
PySCF 1.6.4 (2019-09-14)
------------------------
* Added
  - aug-cc-pwCV*Z basis
* Improved
  - Memory footprint of FCI module
  - Mole.spin initialization. A guess can be made for spin multiplicity based on
    neutral system.
* Fixed
  - PBC SCF orbital canonicalization
  - Missed complex conjugation in HF/KS modules
  - SHCI runtime directory
  - Normalization issue for Cartesian basis in Molden output
  - cc-pwCV5Z basis
>>>>>>> 3f45d172


PySCF 1.6.3 (2019-07-28)
------------------------
* Added
  - cube customization for cubegen
  - Integral prescreening for RSH functional when evaluating K matrix
* Improved
  - Performance of exchange integrals in RSH functionals
* Fixed
  - handle xc = '' in eval_ao
  - cube shape in cubegen
  - Basis parser when parsing last elements in some basis set
  - ROHF-SOSCF for diatomic molecules


PySCF 1.6.2 (2019-6-17)
-----------------------
* Added
  - Slow version of KTDSCF and KGW methods for molecular systems
  - Slow version of TDSCF and GW methods for PBC systems
  - The support of various dtype (int, complex etc.) in numpy_helper functions
  - Point group symmetry conservation in geometry optimization
* Improved
  - DFHF class structure and method hooks
  - Sanity checks when saving and loading FCIDUMP file
  - Integration performance for solvent model
  - Integration performance for QM/MM interface
  - GCC 9 compatibility
* Bugfix
  - Cartesian GTOs was not handled in RSH integrals
  - geometric_solver for latest geomeTRIC release
  - Initial guess of orbital localization solver
  - MCSCF analyze function for state-averaged calculations
  - The zero-norm bug in the non-hermitian matrix diagonalization function when
    solving the complex eigenvectors for real eigenvalues.
  - IOError when reading initial guess from chkfile in SCF scanner function


PySCF 1.6.1 (2019-03-15)
------------------------
* Added
  - k-point orbitals to gamma-point orbitals transformation function k2gamma
  - Wigner D-matrix and d-matrix
  - The interface geometric_solver to geometry optimization library geomeTRIC
  - k-CCSD(T) for PBC k-point sampled systems
  - AO basis truncation shortcut "@?s?p?d"
  - Function in basis parser to restore general basis contraction from NWChem
    optimized format
  - inertia_moment function in Mole object
  - keyword resolution in CHGCAR writer
  - IAO for each k-point in PBC systems
* Improved
  - Geometry optimization module (GeometryOptimizer class, output format etc.)
  - SCF Gradients class. A hook "extra_force" was added.
  - MRLCC2 interface
  - Import gradients, properties, solvent, and all post-SCF/extended methods in SCF class
  - DFT-D3 interface
  - Pople basis parser (supporting e.g. 6311++g(2d,p)).
  - Normalizing SCF initial guess in PBC (to the right number of electrons/cell)
  - mesh estimation for inf-vacuum
  - Tuned threshold in point group symmetry detection functions
  - SCF summary in the output message
* Bugfix
  - Solvent object initialization in SCF scanner function
  - GHF bug fix
  - QM/MM object initialization in SCF scanner function
  - Missing virtual orbitals in MCSCF project_init_guess function
  - MINAO basis data
  - Analytical Fourier transform zero elements when basis functions do not overlap
  - make_rdm1 function in state_average mcscf wrapper


PySCF 1.6 (2018-12-31)
----------------------
* Added
  - DFT-D3 interface
  - semi_incore ao2mo transformation
* Improved
  - Linear dependency threshold of qr decomposition in davidson solver
  - Optimized KUCCSD, EOM-KUCCSD performance
* Bugfix
  - hasattr issue for attributes with @property
  - DDCOSMO wrapper and kernel function
  - Num eletrons bug in PBC smearing function for custom systems
  - return value of NPTaggedArray ufunc (returning np array now)
  - PBC density fitting dimension error caused by numerical noise when handling linear dependency
  - Parsers for molpro basis and gaussian basis
  - Selected-CI returned data type


PySCF 1.6 beta (2018-11-26)
---------------------------
* Added
  - PBC k-point SCF stability analysis
  - PBC KUCCSD
  - PBC EOM-IP/EA-KRCCSD
  - PBC EOM-IP/EA-KUCCSD
  - Non-relativistic static and dynamic polarizability and hyper-polarizability tensor
* Improved
  - The treatment of HF exchange in PBC system when calling PBC MP2, CISD, CCSD code
  - Convergence performance of KCCSD iterations for low-dimension systems
* Bugfix
  - Complex density in pbc.get_j function


PySCF 1.6 alpha (2018-08-15)
----------------------------
* Added
  - X2C-UKS (LDA functional only)
  - PBC gamma point ROHF/ROKS and GKS
  - PBC KROHF/KROKS and KGKS for k-point sampling
  - DFT Coulomb and XC integrals with multigrid
  - Periodic UCCSD with k-point sampling
  - perturbative DMRG method
  - Interface to Cornell SHCI
  - PBC dipole memont and Makov-Payne correction
  - Overlap of two CISD wavefunctions
  - EFG and Mossbauer spectroscopy of crystal and molecule
  - Molecular magnetizability for HF and DFT
  - ddCOSMO and ddPCM for MCSCF, MP, CI and CC methods
* Improved
  - numint performance (eval_rho, eval_mat)
  - Energy cutoff estimation
  - CCSD convergency for 2D-PBC AFTDF, GDF and MDF methods
  - Integral transformation performance in GW


PySCF 1.5.5 (2018-12-31)
------------------------
* Improved
  - Fix symmetrization for k-point density in pbc.dft.numint.
  - Molden parser to handle UHF orbitals
* Bugfix
  - Get_fermi in KHF and KUHF
  - Execute call in dmrgci
  - Directories and paths in dmrgci
  - Read of 3-pdm and 4-pdm produced by block-1.5
  - Initialization wrapper in pbc.scf.__init__
  - Complex density in pbc.get_j function
  - Initial guess of KROHF method
  - PBC get_jk interface when calling molecular MCSCF with pbc scf object
  - keyword argument with_df of pbc.dft density_fit wrapper


PySCF 1.5.4 (2018-11-16)
------------------------
* Improved
  - Add support for GTH pseudopotentials beyond d electrons
  - Data structure of TDDFT response amplitudes (X, Y vectors): X[nvir,nocc] -> X[nocc,nvir]
* Bugfix
  - OpenMP race condition in FCI solver
  - Undefined HDF5 dataset in PBC MDF initialization
  - TD-KRHF vind function
  - SCF hessian
  - interface between DMRG-CI and DMRG-NEVPT2. Making DMRG-NEVPT2 read Block
    code settings in DMRG-CI.
  - Dimension error in pbc.fftdf.get_jk for KUHF density matrix
  - pbc.mpicc for keyword frozen
  - Periodic pseudopotential calculations with ghost atoms


PySCF 1.5.3 (2018-09-06)
------------------------
* Bugfix
  - get_jk prescreen for non-hermitian density matrices.
  - Inaccurate estimation of memory usage in ccsd rdm.
  - Frozen orbital EA-EOM-KRCCSD
  - IOError due to 4GB chunk size limit in HDF5 library


PySCF 1.5.2 (2018-08-15)
------------------------
* Improved
  - IO performance of pbc.GDF initialization
  - Default linear dependence treatment in GDF to improve accuracy
* Bugfix
  - Selected-ci 2-particle density matrices for two electron systems


PySCF 1.5.1 (2018-07-01)
------------------------
* Improved
  - The memory usage for a large number of MM particles (issue #193)
* Bugfix
  - Frozen orbitals in MCSCF canonicalization
  - Dimension error when initializing DF-CCSD integral tensor
  - EOM-EE-UCCSD initial guess and intermediates (issue #199)
  - mpi ip/eaccsd w/ frozen orbitals
  - the tdscf.get_nto function when mol.symmetry is enabled (issue #196)
  - the interface between QMMM wrapper and the gradients of post-HF methods


PySCF 1.5 (2018-06-08)
----------------------
* Added
  - Fake PySCF method adapter for arbitrary energy/gradients function in
    berny_solver wrapper
  - Function to restore DIIS object from DIIS file
  - Restart function to restore CCSD calculations
* Improved
  - CASSCF optimization step size
  - State-averaged CASSCF output message
  - RCCSD(T) and UCCSD(T) performance
  - Reduced DIIS memory footprint
  - Frozen orbitals for KRCCSD
  - PBC-TDDFT eigenvalue filter to keeps more eigenvalues which has small
    imaginary part
  - FCI convergence tolerance
  - Conversion between KRHF, KUHF, and KGHF
  - In the SOSCF solver, the diagonalization code to handle singularity in Hessian
  - In the Scanner function, to support an input of geometry (string or list)
  - SCF convergence hook
  - Density_fit hooks in mp2, cisd, and ccsd modules
  - Warning for gapless system in ccsd
  - Energy cutoff for PBC GDF method.
  - XC functional parser to support '-' in XC name and XC functional
    abbreviations (SVWN, BLYP, PBE, M05, etc.)
  - Orbital frozen in core and virtual space for KMP2 and KCCSD modules
* Bugfix
  - The ghost atom is now treated as a regular atom in berny_solver wrapper.
  - QM/MM nuclear gradients
  - Updating 6-31+G* basis which is now equivalent to the EMSL published basis
  - Symmetry detection code to discover D2d, D4d, D6d group
  - xcfun O3LYP functional which is now the same to libxc definition (but
    different to the equation in the original paper)
  - xcfun cam-b3lyp functional interface
  - HCI wrapper to handle the system without beta electrons
  - Dimension error for spinor integrals in general JK-build function
  - The orbital ordering of the returned orbitals of the UHF stability analysis
  - Filling up the upper triangular part for symmetry Hamiltonian in fcidump.read
  - The attributes kpts and kpt of PBC SCF class when SCF data are loaded from
    chkfile
  - Nuclear Hessian in ECP and all-electron mixed systems
  - Natural orbitals of state-averaged CASSCF


PySCF 1.5 beta (2018-04-15)
---------------------------
* Added
  - ddCOSMO analytical nuclear gradients
  - TDA and TDDFT analytical nuclear gradients for UHF and UKS
  - CISD/GCISD/UCISD 1-particle transition density matrix
* Improved
  - Memory usage of KRHF-KCCSD and IP/EA-EOM-KCCSD
* Bugfix
  - Fock matrix of ddCOSMO and ddPCM method.


PySCF 1.5 alpha (2018-03-21)
----------------------------
* Added
  - ddCOSMO solvent model
  - VV10 NLC functional for molecule
  - range-separated hybrid features for RKS and UKS, including
    > Analytical nuclear gradients
    > Second order SCF
    > Hessian and frequency
    > TDDFT
    > TDDFT gradients
    > NMR
  - IAO and IBO for molecular and PBC systems
  - UHF analytical nuclear Hessian
  - UKS analytical nuclear Hessian
  - FFT for low-dimension (2D) PBC systems
  - Generalized CCSD (GCCSD)
  - Generalized CCSD lambda solver
  - Generalized Hartree-Fock with PBC
  - PBC GCCSD and RCCSD with k-point sampling
  - PBC GCCSD(T) and RCCSD(T) with k-point sampling
  - RCCSD(T) and UCCSD(T) for non-canonical HF orbitals
  - RCISD and UCISD analytical nuclear gradients
  - RCISD, UCISD analytical nuclear gradients for excited states
  - RMP2 and UMP2 analytical nuclear gradients
  - UCCSD analytical nuclear gradients
  - Frozen orbitals in MP2, CISD, CCSD, CCSD(T) nuclear gradients
  - SF-X2C-1E analytical nuclear gradients
  - SF-X2C-1E analytical nuclear hessian
  - Analytical nuclear gradients and hessian for ECP integrals
  - GIAO-ECP integrals for NMR shielding
  - Interface to pyWannier90
  - Restricted MP2 with k-point sampling
  - RCCSD(T), UCCSD(T) and GCCSD(T) 1-particle and 2-particle density matrices
  - RCCSD(T), UCCSD(T) analytical nuclear gradients
  - CASCI/CASSCF analytical nuclear gradients
  - CASCI analytical nuclear gradients for excited states
  - Cartesian GTO (6d 10f) basis in PBC calculations
  - Natural transition orbital analysis
  - direct-RPA (no exchange, aka TDH)
  - direct-TDA (TDA without exchange)
  - Function to set OpenMP threads
* Improved
  - Independent OpenMP threads in FCI solver
  - Supported even number of grids in pbc calculations
  - Performance of UCCSD lambda solver
  - The function to get SCF initial guess from the chkfile of the molecule with
    different geometry
  - The mcscf natural orbitals in the state-average calculation
  - Performance of ECP integrals
  - Prescreening for PBC 3-center integrals
  - Performance and memory efficiency of G0W0
  - KMP2 memory efficiency
  - Efficiency to evaluate the value of periodic AO on grids
  - libxc parser to support the customized Range-separated XC functionals


PySCF 1.4.7 (2018-04-15)
------------------------
* Bugfix
  - Outcore ao2mo transform when basis functions are cartesian Gaussians
  - Fix errors in dmrg-nevpt interface, which overwrite nevpt configure files by
    variational dmrg configure files.
  - The order of elements of a list that are loaded by chkfile.load


PySCF 1.4.6 (2018-04-02)
------------------------
* Added
  dip_moment method for ROHF class


PySCF 1.4.5 (2018-03-23)
------------------------
* Bugfix
  - Numerical grids not converged in ECP integrals
  - Python3 compatibility in shci module


PySCF 1.4.4 (2018-03-20)
------------------------
* Improved
  - Non-Hermitian matrix diagonalization
  - Symmetric grids in cubegen
  - FCI initial guess when the system has Dooh or Doov symmetry
  - Using stable sort when sorting orbital energies
  - Attribute "e_tot" in the MP2 methods to access the total energy
* Bugfix
  - meta-GGA density in dft.numint.eval_rho2
  - intor parser in ao2mo module
  - ecp parser if ecp data not found
  - 1-electron system for UCCSD
  - Python-3 compatibility for dmrgscf module
  - Handling the errors which were raised in the background threads
  - UHF/ROHF density matrices in nao localization method


PySCF 1.4.3 (2018-01-17)
------------------------
* Improved
  - Assert convergence in geometry optimization
  - Initial guess in SCF PES scanning
  - Memory usage for generating Becke-grids in DFT
* Bugfix
  - XC parser to support the scaled compound functional
  - In the second order SCF algorithm, removing level_shift
  - k-point RCCSD for non-canonical HF reference
  - ECP integrals


PySCF 1.4.2 (2017-12-06)
------------------------
* Added
  - Frank Jensen, Polarization consistent basis sets
* Improved
  - Memory usage of pbc KHF calculation when HF exchange is computed with FFTDF
* Bugfix
  - pyberny interface
  - PBC GDF initialization for hybrid functional
  - guess of wfn symmetry for given fci wfn
  - Entropy of Gaussian smearing


PySCF 1.4.1 (2017-11-12)
------------------------
* Bugfix
  - meta-GGA functional detection code in XC parser
  - Orbital symmetry label in mcscf initial guess projection
  - Eigenvalue ordering for Davidson eigen solver
  - Madelung constant of non-orthogonal lattice
  - Convergence of Madelung constant for huge number of k-points samples
  - basis parser for pople-type basis
  - RCCSD when running large number of virtual orbitals on small memory machine

PySCF 1.4 (2017-10-05)
----------------------
* Improved
  - Kinetic energy cutoff estimation
  - Density fitting default auxiliary basis
  - Memory usage for FFTDF module
  - libxc interface
* Bugfix
  - KUHF dimension error in smearing function
  - SCF results inconsistency in chkfile and SOSCF solver
  - OMP stack overflow in GTO basis evaluator
  - Default grids in DFT gen_grid function for system with ECP/PP
  - mol.intor function to generate STG and YP integrals in 8-fold symmetry
  - TDDFT analytical gradients
  - DMRG-CI runtime scratch path
  - PBC GDF integrals for auxiliary basis with g functions
  - post-HF initialization function when mean-field object is DF-SOSCF method
  - Single orbital localization
  - Race condition in MP2 IO


PySCF 1.4 beta (2017-08-22)
---------------------------
* Added
  - Generalized Hartree-Fock (GHF)
  - Second order SCF solver for GHF
  - non-relativistic UHF, UKS g-tensor (with various SOC approximations)
  - non-relativistic UHF, UKS hyperfine coupling
  - SHCI interface to Dice program
  - spin-orbital CISD
  - UCISD and UCISD 1- and 2-RDM
  - Restricted CC2 method
  - Density-fitting CCSD
  - Heat-bath selected CI (HCI) spin-orbital 1- and 2-RDM
  - "scanner" function for HF, DFT and CCSD to simplify energy or
    gradients scanning for systems of different geometry.
  - Interface to pyberny geometry optimizer (geometry optimization for
    RHF, RKS and RCCSD are supported).
* Improved
  - U-CCSD(T) performance
  - Package structure (following "The Hitchhiker's Guide to Python")
  - ECP basis localization in Mulliken pop analysis
  - Changing the CASCI/CASSCF default FCI solver (the default solver will not
    use spin symmetry for singlet state)
  - Supporting remove_linear_dep function to handle basis linear dependence in
    k-point SCF
  - cell.rcut estimation for better integral accuracy
  - Convergence rates of PM localization
  - MP2 and RCISD integral transformation performance
  - Disk usage of CCSD-DIIS
  - Input basis parser to support union basis set (eg mol.basis=(bas1,bas2))
  - SCF initial guess for systems with pseudopotential (or ECP)
  - SCF initial guess for low-dimension PBC systems
* Bugfix
  - wfnsym of FCI solver for Dooh symmetry
  - In CIAH newton solver, the special treatment of negative hessian has
    been revised.
  - import lock which freezes threads for functions running in background


PySCF 1.4 alpha (2017-07-24)
----------------------------
* Added
  - General function to evaluate Spinor GTO on real space grids
  - Dirac-Kohn-Sham (LDA functional)
  - EDIIS and ADIIS
  - Periodic CCSD with k-point sampling
  - Periodic EOM-IP-CCSD and EOM-EA-CCSD for single k-point calculation
  - spin-square value (per unit cell) of KUHF calculation
  - Update interface to fciqmc for standalone executing
  - Routines in fciqmc to read in the spinned one and two RDMs
  - Heat-Bath CI
  - Functions in dmrgci interface to access 3-pdm and 4-pdm
  - Function get_fermi
  - UCCSD lambda equation and 1,2-particle density matrix
  - SCF wfn stability analysis
  - Many-Body van der Waals Interactions (MBD)
  - Second order SCF solver for periodic HF and DFT
  - TDDFT for periodic k-point HF and DFT
  - U-TDHF and U-TDDFT for molecular and crystal systems
  - Many-body dispersion
  - MP2-F12 and F12 basis and F12 RI basis
  - Cartesian GTO (6d 10f) basis in molecular calculations
  - CP2K's HF pseudopotential data
  - Frozen core MP2
  - Molecular electrostatic potential (MEP)
  - CPHF and UCPHF solver
  - Non-relativistic RHF, UHF 4-component UHF spin-spin coupling
  - non-relativistic UHF, 4-component UHF g-tensor (in testing)
  - non-relativistic UHF, 4-component UHF hyperfine coupling (in testing)
  - non-relativistic UHF zero-field splitting (in testing)
* Improved
  - Performance of PBC-Gaussian function evaluator
  - Performance of analytical Fourier transformation for AO product
  - Performance of PBC 3-center integrals
  - Performance of PBC PP local-part integrals
  - Numerical stability associated to OpenMP reduce function
  - Performance of FCI 2-electron contraction function
  - Basis parser for Pople style basis sets
  - Arbitrary problem size in FCI solver
  - Symmetry labels in orbital coefficients
  - Disk usage of integral transformation in MP2
  - Performance of J/K contractions in molecular density fitting code
  - Input geometry parser for ghost atoms
* Bugfix
  - PBC super cell function.  Atoms was missing on the super cell boundary
  - PBC dft atomic grids for low-dimension systems
  - The missing occ-vir blocks of Fock matrix in UCCSD
  - MGGA integration error
* Removed
  - Dependence to joblib library


PySCF 1.3.5 (2017-08-11)
------------------------
* Bugfix
  - The undefined += operation (numpy issue #5241) in CISD and CCSD methods


PySCF 1.3.4 (2017-08-08)
------------------------
* Improvements
  - Handle ghost atom in HF initial guess.
  - Remove special treatments on CIAH negative hessians which often cause convergence problem
  - Memory usage in CISD
  - Proper treatment of ECP/PP in Mulliken pop analysis
* Bugfix
  - For ROHF reference, CCSD function takes UCCSD method.
  - Handle zero beta electrons in UCCSD.
  - Fix bug in FCI solver when system has Dooh symmetry.
  - Fix bug in KUHF gradients which affects newton SCF convergence.
  - Fix bug in gradients of PM localization which affects convergence.
  - Fix "hcore" initial guess for KHF.
  - Fix bug in Mulliken pop analysis caused by wrong overlap matrix for PBC calculations.


PySCF 1.3.3 (2017-07-05)
------------------------
* Bugfix
  - GIAO contributions to the off diagonal part of NMR shielding tensor.
  - Handle zero core electrons in ECP parser.
  - Handle zero occupied orbitals in CCSD module.
  - Handle 1-electron system in UHF.
  - Fix orbital ordering in SCF canonicalization when point group symmetry is used.
  - Fix the missing fov term in UCCSD intermediates.
  - Fix pbc atomic grids for low dimensional system.
  - Avoid negative hessian in second order SCF solver.
  - Fix bug in fci solver when system has cylinder spatial symmetry
  - Fix eval_rho for GGA functional for non-hermitian density matrix


PySCF 1.3.2 (2017-06-05)
------------------------
* Bugfix
  - CCSD frozen core when using AO-driven algorithm
  - DFT UKS orbital hessian
  - PBC gamma-point UHF exxdiv=ewald correction
  - KUHF get_bands function


PySCF 1.3.1 (2017-05-14)
------------------------
* Bugfix
  - CISD output message for multiple roots
  - UHF hessian function in the second order SCF solver
  - Integer overflow in npdot
  - Module import error in PBC second order SCF solver
  - Update makefile due to the bugfix in libcint library


PySCF 1.3 (2017-04-25)
----------------------
* Improved
  - Treatment of auxiliary basis linear dependence in PBC DF/MDF module
  - Cutoff radius in real space lattice summation for better accuracy
  - PBC get_bands to compute the bands of arbitrary input k-points
  - Ewald sum convergence
  - Atomic grids in PBC DFT calculation
* Bugfix
  - Analytical Fourier transformation for non-orthogonal lattice
  - Spinor integral buffer size when kappa!=0
  - AVAS active space when mol.symmetry is enabled
  - Input parser for Gaussian nuclear model
  - Sorting CISD RDM2 in Chemist's ordering
  - runtimeDir in dmrg interface
  - numpy.exp overflow in PBC smearing function
  - The FFT-based MO integrals in compressed format
  - Input parser to handle unicode
  - UHF spin-square function for complex orbitals
  - Setfault in FCI 4-particle transition density matrix
* Removed
  - The cache of PBC AO value on grids
  - Split-fitting MDF module


PySCF 1.3 beta (2017-02-15)
---------------------------
* Added
  - sf-X2C for PBC Hamiltonian
  - Overlap of two CI wavefunctions over different orbital bases
  - EOM-CCSD for user guess, Koopmans' excitations, etc
  - Approximate EOM-CCSD (MBPT2 ground state and partitioned EOM Hbar)
  - AVAS method for constructing mcscf active space
  - Molpro XML file reader and interface to read Molpro orbitals
  - UCCSD
* Improved
  - EOM-EE-RCCSD and EOM-EE-UCCSD performance
  - memory usage of the non-symmetric Davidson solver in EOM-CCSD


PySCF 1.3 alpha-2 (2017-01-04)
------------------------------
* Added
  - Supports for 1D, 2D PBC systems
* Improved
  - Integral transformation for PBC 2-electron integrals
  - CASSCF state-average interface to handle sub-solvers of different spins
  - Numerical stability for Davidson diagonalization solver
  - Numerical stability of FCI contraction function under multithreading environment
  - FCI 2-electron contraction function with point group symmetry
* Bugfix
  - X2C to use custom basis for X matrix


PySCF 1.3 alpha-1 (2016-12-04)
------------------------------
* Added
  - Quantum chemistry ECP for solid
  - AO-direct RCCSD
  - CI coefficients transformation for one-particle basis rotation
  - CIAH second order SCF solver for PBC KRHF and KUHF methods
  - CISD and CISD 1, 2-particle density matrices
  - Selected-CI and Selected-CI 1, 2-particle density matrices
  - Smearing for PBC mean-field calculation
  - PBC density fitting
* Improved
  - Performance of CCSD(T)
  - Change the default kpts mesh (to always include gamma point)
  - PBC repeated images used by lattice summation


PySCF 1.2.3 (2017-04-24)
------------------------
* Bugfix
  - PBC 2e integrals for wrap-around k-points
  - CI coefficients in GAMESS WFN format
  - Input parser for Gaussian nuclear model
  - Density fitting outcore module for user input auxiliary basis


PySCF 1.2.2 (2017-02-15)
------------------------
* Bugfix
  - GTO normalization in molden file
  - multi-threading dgemm


PySCF 1.2.1 (2017-01-26)
------------------------
* Added
  - transition metal BFD basis
  - script to fix dylib library dependence for Mac
* Bugfix
  - active space 1pdm in mc chkfile if natural orbitals are required
  - dmrg example
  - state-average dmrgci interface
  - analytic GTO-PW integral
  - for population analysis when ecp is presented.
  - for mcscf state-specific function to support ground state as the target state
  - get_coulG round-off bug
  - unit cell size estimation for non-orth crystals
  - lib.norm function for complex vector


PySCF 1.2 (2016-11-07)
----------------------


PySCF 1.2 beta (2016-09-13)
---------------------------
* Added
  - State average CASSCF helper function for mixed spin/spatial-symmetry FCI solvers
  - Example for transition dipole momentum
  - U-CCSD (based on spin-orbital formulation)
  - IP/EA/EE-EOM-CCSD
  - Function to dump CASSCF canonical orbitals in molden format
  - Analytical Fourier transformation for AO and AO product
  - Co-iterative augmented hessian (CIAH) orbital optimizer
  - Optimized einsum function using numpy.tensordot function
  - Burkatzi-Filippi-Dolg pseudo potential
  - FCI solver to support integrals which do not have 8-fold symmetry
  - Dual interface to call pyFFTW or numpy.fft
  - Maximum overlap method (MOM) method for SCF method
* Improved
  - Memory usage for MDF method (molecular and PBC systems)
  - PBC AO value evaluation performance
  - Orbitals space symmetrization
  - CASSCF subspace (core, active, external) symmetrization
  - Created X2C object to hold X2C functions and parameters
  - Boys, Edmiston, Pipek-Mezey Localization with general CIAH optimizer
  - PBC integrals to handle ghost atom in PBC calculation
  - Asynchronized IO to overlap integration and IO for ao2mo integral transformation
  - SCF gradients to eliminate the symmetry forbidden matrix elements
  - Fixing orbital ordering for degenerated SCF orbitals
  - Efficiency of transpose_sum function
  - FCIDUMP output format
* Bugfix
  - CASSCF/QMMM interface for the missing term in nuclear repulsion
  - Screening small density for MGGA functionals
  - Molden interface to handle symmetry broken orbitals
  - MP2 density matrix to include HF DM


PySCF 1.2 alpha (2016-8-5)
--------------------------
* Added
  - MDF (mixed density fitting) method for molecule and PBC 2-election integrals
  - GAMESS WFN wirter
  - Periodic boundary condition (PBC) for gamma point RHF, UHF, RKS, UKS
  - PBC RHF, UHF, RKS, UKS with k-point sampling
  - PBC AO integrals
  - PBC MO integral transformation
  - PBC density fitting
  - IC-MPS-PT2
  - DMET decomposition to generate CASSCF active space
  - FCI electron-phonon coupling solver
  - meta-GGA for ground state DFT


Version 1.1 (2016-6-4):
* Improved
  - "unc-" prefix for uncontracted basis in the input
  - linear dependence problem in mcscf.project_init_guess
* Bugfix
  - CCSD(T) rdm
  - CASCI.analyze for multiple CI roots
  - function to write FCIDUMP when system has symmetry


Version 1.1 beta (2016-4-11):
* Added
  - Orbital hessian for SCF Newton solver
  - (maximum overlap method) for Delta SCF
  - determinant overlap
  - Canonicalization flag for Newton solver
* Improved
  - Default density fitting basis for heavy atoms
  - Density fitting MCSCF to allow inputing 3-center integrals
  - Rewriting NEVPT2 interface
  - Mole object serialization with json
  - Orbital energy output format for ROHF
* Bugfix
  - meta-lowdin orthogonalization for high angular memontum basis
  - Orbital occupancy for ROHF with symmetry
  - CASSCF initializing from x2c-UHF
  - ECP accuracy
  - QMMM interface


Version 1.1 alpha-2 (2016-3-8):
* Added
  - CCSD(T) and CCSD(T) gradients
  - General JK contraction function
  - RHF analytical nuclear Hessian
  - RKS analytical nuclear Hessian
  - Function to symmetrize given orbital space
  - General XC functional evaluator (using Libxc or Xcfun)
  - Intrinsic Atomic Orbital (IAO)
* Improved
  - NEVPT interface
  - Default DFT pruning scheme
  - Improving linear dependence issue for X2C module
* Bugfix
  - CCSD density matrix
  - Atomic radii for DFT grids
  - Handling h function for molden
  - Projecting CASSCF initial guess from orbitals of different shape

Version 1.1 alpha-1 (2016-2-8):
* Added
  - CCSD gradients
  - DMRG-NEVPT2 interface
  - DFT gradients
  - TDDFT and TDDFT gradients
  - DFT NMR
  - QM/MM interface
  - Pipek-Mezey localization
  - DF-CASSCF
  - State-specific CASSCF for excited states
  - Stream operations: apply, run, set
  - General basis value evaluator
  - DMRG (Block) examples
* Improved
  - Default DFT grids schemes (grid density, prune etc)


Version 1.0 (2015-10-8):
* 1.0 Release

Version 1.0 rc (2015-9-7):
* Add examples
* Add documents
* Optimize CCSD lambda solver and CCSD density matrix
* Optimize Boys localization.
* Tune CASSCF solver parameters
* Bug fixing for mcscf, localizer, nevpt2 and dft modules

Version 1.0 beta (2015-8-2):
* FCI spin eigen function
* Add state-average CASSCF
* CCSD lambda equation and density matrix

Version 1.0 alpha 2 (2015-7-3):
* Optimize HF J K contraction
* MP2 2 particle density matrix
* Default population analysis with meta-Lowdin orthogonalized AO
* Update FCI to handle more than 23 orbitals
* Multiple roots for FCI solver
* Optimize MCSCF convergence
* FCI/MCSCF wave function symmetry
* Z-matrix input
* Add chkfile_util script to analyze calculation on the fly
* CI determinants overlap
* Fix DIIS bug

Version 1.0-alpha (2015-4-7):
* D{\infty}h and C{\infty}v
* Fix bug in DFT screening functions

Version 0.11 (2015-3-6):
* Remove redundant module fci.direct_ms0
* Update the point group symmetry detect function
* Optimized DFT grids
* NEVPT2 (By S. Guo)
* X2C-1e HF
* Boys localization (By S. Wouters)
* Edmiston-Ruedenberg localization (By S. Wouters)
* Density fitting CASSCF

Version 0.10 (2015-2-4):
* Refactoring:
  - Expose class member functions to module level
  - Rename member function of class Mole,
    xxx_of_atm -> atom_xxx, xxx_of_bas -> bas_xxx
  - Rename scf.hf.scf_cycle to scf.hf.kernel
  - Rename conv_threshold to conv_tol
  - Rename hf.calc_tot_elec_energy to hf.energy_tot
  - Rename hf.set_mo_occ to hf.get_occ
  - unify variable names, mo -> mo_coeff, log -> verbose
  - Include nuclear repulsion in mcscf.e_tot
  - Add tests for most module level functions
  - Define update_casdm for CASSCF
* Add tests, cover ~ 90% of code
* Support molecular geometry string as input for Mole.atom
* Improve density fitting model for non-relativistic SCF
* Add documentation for whole package
* API updates:
  - Remove the first argument (Mole object) in CASSCF/CASCI class initialization
  - Change the return value ordering of function scf.hf.kernel
  - Set default value for the arguments of most class functions
* Removing the default calling of analyze() in kernel functions
* Fix screening bug in ao2mo.outcore for long-range separated molecule
* Add 4pdm

Version 0.9 (2015-1-4):
* Add 2-step FCIQMC-CASSCF, using NECI as FCI solver
* Solve Python 3.x compatibility
* general AO2MO integral transformation
* Add density fitting HF, DF-MP2

Version 0.8 (2014-12-21):
* Support OS X
* MCSCF for triplet
* Add symmetry support for MCSCF
* Add UHF-MCSCF
* Add 2-step DMRGSCF, using Block and CheMPS2 as FCI solver
* Add ROHF

Version 0.7 (2014-11-12):
* Fix memory leaks
* Runtime keywords checking
* Add MP2 density matrix
* Add FCI based on uhf integrals
* Add CCSD

Version 0.6 (2014-10-17):
* Fix bug in dhf
* add future/lo for localized orbital

Version 0.5 (2014-10-01):
* Change basis format
* Remove Cython dependence
* Upgrade dft to use libxc-2.0.0
* Add DFT, FCI, CASSCF, HF-gradients (NR and R), HF-NMR (NR and R)

Version 0.4 (2014-08-17):
* Module "future" for upcoming functions
* One-line command to run QC calculation with pyscf
* Fix bug of AO to MO transformation in OpenMP environment

Version 0.3 (2014-07-03):
* Change import layout

Version 0.2 (2014-05-08):
* Integral transformation

Version 0.1 (2014-05-03):
* Setup pyscf
<|MERGE_RESOLUTION|>--- conflicted
+++ resolved
@@ -1,4 +1,3 @@
-<<<<<<< HEAD
 PySCF 1.7.0 (2019-?-?)
 ----------------------
 * Added
@@ -29,7 +28,8 @@
   - state-averge CASSCF analytical nuclear gradietns
   - ddCOSMO self-consistency (as fast solvent) for post-SCF methods
   - range-separation paramter omega customization in RSH functionals
-=======
+
+
 PySCF 1.6.4 (2019-09-14)
 ------------------------
 * Added
@@ -44,7 +44,6 @@
   - SHCI runtime directory
   - Normalization issue for Cartesian basis in Molden output
   - cc-pwCV5Z basis
->>>>>>> 3f45d172
 
 
 PySCF 1.6.3 (2019-07-28)
